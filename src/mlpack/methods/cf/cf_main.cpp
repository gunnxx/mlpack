/**
 * @file cf_main.hpp
 * @author Mudit Raj Gupta
 *
 * Main executable to run CF.
 *
 * mlpack is free software; you may redistribute it and/or modify it under the
 * terms of the 3-clause BSD license.  You should have received a copy of the
 * 3-clause BSD license along with mlpack.  If not, see
 * http://www.opensource.org/licenses/BSD-3-Clause for more information.
 */
#include <mlpack/prereqs.hpp>
#include <mlpack/core/util/cli.hpp>
#include <mlpack/core/math/random.hpp>
#include <mlpack/core/util/mlpack_main.hpp>

#include "cf.hpp"

#include <mlpack/methods/cf/decomposition_policies/batch_svd_method.hpp>
#include <mlpack/methods/cf/decomposition_policies/randomized_svd_method.hpp>
#include <mlpack/methods/cf/decomposition_policies/regularized_svd_method.hpp>
#include <mlpack/methods/cf/decomposition_policies/svd_complete_method.hpp>
#include <mlpack/methods/cf/decomposition_policies/svd_incomplete_method.hpp>

using namespace mlpack;
using namespace mlpack::cf;
using namespace mlpack::amf;
using namespace mlpack::svd;
using namespace mlpack::util;
using namespace std;

// Document program.
PROGRAM_INFO("Collaborative Filtering", "This program performs collaborative "
    "filtering (CF) on the given dataset. Given a list of user, item and "
    "preferences (the " + PRINT_PARAM_STRING("training") + " parameter), "
    "the program will perform a matrix decomposition and then can perform a "
    "series of actions related to collaborative filtering.  Alternately, the "
    "program can load an existing saved CF model with the " +
    PRINT_PARAM_STRING("input_model") + " parameter and then use that model "
    "to provide recommendations or predict values."
    "\n\n"
    "The input matrix should be a 3-dimensional matrix of ratings, where the "
    "first dimension is the user, the second dimension is the item, and the "
    "third dimension is that user's rating of that item.  Both the users and "
    "items should be numeric indices, not names. The indices are assumed to "
    "start from 0."
    "\n\n"
    "A set of query users for which recommendations can be generated may be "
    "specified with the " + PRINT_PARAM_STRING("query") + " parameter; "
    "alternately, recommendations may be generated for every user in the "
    "dataset by specifying the " +
    PRINT_PARAM_STRING("all_user_recommendations") + " parameter.  In "
    "addition, the number of recommendations per user to generate can be "
    "specified with the " + PRINT_PARAM_STRING("recommendations") + " "
    "parameter, and the number of similar users (the size of the neighborhood) "
    " to be considered when generating recommendations can be specified with "
    "the " + PRINT_PARAM_STRING("neighborhood") + " parameter."
    "\n\n"
    "For performing the matrix decomposition, the following optimization "
    "algorithms can be specified via the " + PRINT_PARAM_STRING("algorithm") +
    " parameter: "
    "\n"
    " - 'RegSVD' -- Regularized SVD using a SGD optimizer\n"
    " - 'NMF' -- Non-negative matrix factorization with alternating least "
    "squares update rules\n"
    " - 'BatchSVD' -- SVD batch learning\n"
    " - 'SVDIncompleteIncremental' -- SVD incomplete incremental learning\n"
    " - 'SVDCompleteIncremental' -- SVD complete incremental learning\n"
    "\n"
    "A trained model may be saved to with the " +
    PRINT_PARAM_STRING("output_model") + " output parameter."
    "\n\n"
    "To train a CF model on a dataset " + PRINT_DATASET("training_set") + " "
    "using NMF for decomposition and saving the trained model to " +
    PRINT_MODEL("model") + ", one could call: "
    "\n\n" +
    PRINT_CALL("cf", "training", "training_set", "algorithm", "NMF",
        "output_model", "model") +
    "\n\n"
    "Then, to use this model to generate recommendations for the list of users "
    "in the query set " + PRINT_DATASET("users") + ", storing 5 "
    "recommendations in " + PRINT_DATASET("recommendations") + ", one could "
    "call "
    "\n\n" +
    PRINT_CALL("cf", "input_model", "model", "query", "users",
        "recommendations", 5, "output", "recommendations"));

// Parameters for training a model.
PARAM_MATRIX_IN("training", "Input dataset to perform CF on.", "t");
PARAM_STRING_IN("algorithm", "Algorithm used for matrix factorization.", "a",
    "NMF");
PARAM_INT_IN("neighborhood", "Size of the neighborhood of similar users to "
    "consider for each query user.", "n", 5);
PARAM_INT_IN("rank", "Rank of decomposed matrices (if 0, a heuristic is used to"
    " estimate the rank).", "R", 0);
PARAM_MATRIX_IN("test", "Test set to calculate RMSE on.", "T");

// Offer the user the option to set the maximum number of iterations, and
// terminate only based on the number of iterations.
PARAM_INT_IN("max_iterations", "Maximum number of iterations. If set to zero, "
    "there is no limit on the number of iterations.", "N", 1000);
PARAM_FLAG("iteration_only_termination", "Terminate only when the maximum "
    "number of iterations is reached.", "I");
PARAM_DOUBLE_IN("min_residue", "Residue required to terminate the factorization"
    " (lower values generally mean better fits).", "r", 1e-5);

// Load/save a model.
<<<<<<< HEAD
PARAM_MODEL_IN(CF<>, "input_model", "Trained CF model to load.", "m");
PARAM_MODEL_OUT(CF<>, "output_model", "Output for trained CF model.", "M");
=======
PARAM_MODEL_IN(CFType, "input_model", "Trained CF model to load.", "m");
PARAM_MODEL_OUT(CFType, "output_model", "Output for trained CF model.", "M");
>>>>>>> 6a301d79

// Query settings.
PARAM_UMATRIX_IN("query", "List of query users for which recommendations should"
    " be generated.", "q");
PARAM_FLAG("all_user_recommendations", "Generate recommendations for all "
    "users.", "A");
PARAM_UMATRIX_OUT("output", "Matrix that will store output recommendations.",
    "o");
PARAM_INT_IN("recommendations", "Number of recommendations to generate for each"
    " query user.", "c", 5);

PARAM_INT_IN("seed", "Set the random seed (0 uses std::time(NULL)).", "s", 0);

<<<<<<< HEAD
void ComputeRecommendations(CF<>* cf,
=======
void ComputeRecommendations(CFType* cf,
>>>>>>> 6a301d79
                            const size_t numRecs,
                            arma::Mat<size_t>& recommendations)
{
  // Reading users.
  if (CLI::HasParam("query"))
  {
    // User matrix.
    arma::Mat<size_t> users =
        std::move(CLI::GetParam<arma::Mat<size_t>>("query"));
    if (users.n_rows > 1)
      users = users.t();
    if (users.n_rows > 1)
      Log::Fatal << "List of query users must be one-dimensional!" << std::endl;

    Log::Info << "Generating recommendations for " << users.n_elem << " users."
        << endl;
    cf->GetRecommendations(numRecs, recommendations, users.row(0).t());
  }
  else
  {
    Log::Info << "Generating recommendations for all users." << endl;
    cf->GetRecommendations(numRecs, recommendations);
  }
}

<<<<<<< HEAD
void ComputeRMSE(CF<>* cf)
=======
void ComputeRMSE(CFType* cf)
>>>>>>> 6a301d79
{
  // Now, compute each test point.
  arma::mat testData = std::move(CLI::GetParam<arma::mat>("test"));

  // Assemble the combination matrix to get RMSE value.
  arma::Mat<size_t> combinations(2, testData.n_cols);
  for (size_t i = 0; i < testData.n_cols; ++i)
  {
    combinations(0, i) = size_t(testData(0, i));
    combinations(1, i) = size_t(testData(1, i));
  }

  // Now compute the RMSE.
  arma::vec predictions;
  cf->Predict(combinations, predictions);

  // Compute the root of the sum of the squared errors, divide by the number of
  // points to get the RMSE.  It turns out this is just the L2-norm divided by
  // the square root of the number of points, if we interpret the predictions
  // and the true values as vectors.
  const double rmse = arma::norm(predictions - testData.row(2).t(), 2) /
      std::sqrt((double) testData.n_cols);

  Log::Info << "RMSE is " << rmse << "." << endl;
}

<<<<<<< HEAD
void PerformAction(CF<>* c)
=======
void PerformAction(CFType* c)
>>>>>>> 6a301d79
{
  if (CLI::HasParam("query") || CLI::HasParam("all_user_recommendations"))
  {
    // Get parameters for generating recommendations.
    const size_t numRecs = (size_t) CLI::GetParam<int>("recommendations");

    // Get the recommendations.
    arma::Mat<size_t> recommendations;
    ComputeRecommendations(c, numRecs, recommendations);

    // Save the output.
    CLI::GetParam<arma::Mat<size_t>>("output") = recommendations;
  }

  if (CLI::HasParam("test"))
    ComputeRMSE(c);

<<<<<<< HEAD
  CLI::GetParam<CF<>*>("output_model") = c;
=======
  CLI::GetParam<CFType*>("output_model") = c;
>>>>>>> 6a301d79
}

template<typename DecompositionPolicy>
void PerformAction(arma::mat& dataset,
                   const size_t rank,
                   const size_t maxIterations,
                   const double minResidue,
                   DecompositionPolicy& decomposition)
{
  const size_t neighborhood = (size_t) CLI::GetParam<int>("neighborhood");
<<<<<<< HEAD
  CF<>* c = new CF<>(dataset, factorizer, neighborhood, rank);
=======
  CFType* c = new CFType(dataset, decomposition, neighborhood, rank,
      maxIterations, minResidue, CLI::HasParam("iteration_only_termination"));
>>>>>>> 6a301d79

  PerformAction(c);
}

void AssembleFactorizerType(const std::string& algorithm,
                            arma::mat& dataset,
                            const size_t rank)
{
  const size_t maxIterations = (size_t) CLI::GetParam<int>("max_iterations");
  const double minResidue = CLI::GetParam<double>("min_residue");

  if (algorithm == "NMF")
  {
    NMFPolicy decomposition;
    PerformAction(dataset, rank, maxIterations, minResidue, decomposition);
  }
  else if (algorithm == "BatchSVD")
  {
    BatchSVDPolicy decomposition;
    PerformAction(dataset, rank, maxIterations, minResidue, decomposition);
  }
  else if (algorithm == "SVDIncompleteIncremental")
  {
    SVDIncompletePolicy decomposition;
    PerformAction(dataset, rank, maxIterations, minResidue, decomposition);
  }
  else if (algorithm == "SVDCompleteIncremental")
  {
    SVDCompletePolicy decomposition;
    PerformAction(dataset, rank, maxIterations, minResidue, decomposition);
  }
  else if (algorithm == "RegSVD")
  {
    ReportIgnoredParam("min_residue", "Regularized SVD terminates only "
        "when max_iterations is reached");
    RegSVDPolicy decomposition;
    PerformAction(dataset, rank, maxIterations, minResidue, decomposition);
  }
  else if (algorithm == "RandSVD")
  {
    ReportIgnoredParam("min_residue", "Randomized SVD terminates only "
        "when max_iterations is reached");
    RandomizedSVDPolicy decomposition;
    PerformAction(dataset, rank, maxIterations, minResidue, decomposition);
  }
}

static void mlpackMain()
{
  if (CLI::GetParam<int>("seed") == 0)
    math::RandomSeed(std::time(NULL));
  else
    math::RandomSeed(CLI::GetParam<int>("seed"));

  // Validate parameters.
  RequireOnlyOnePassed({ "training", "input_model" }, true);

  // Check that nothing stupid is happening.
  if (CLI::HasParam("query") || CLI::HasParam("all_user_recommendations"))
    RequireOnlyOnePassed({ "query", "all_user_recommendations" }, true);

  RequireAtLeastOnePassed({ "output", "output_model" }, false,
      "no output will be saved");
  if (!CLI::HasParam("query") && !CLI::HasParam("all_user_recommendations"))
    ReportIgnoredParam("output", "no recommendations requested");

  RequireParamInSet<string>("algorithm", { "NMF", "BatchSVD",
      "SVDIncompleteIncremental", "SVDCompleteIncremental", "RegSVD",
      "RandSVD" }, true, "unknown algorithm");

  ReportIgnoredParam({{ "iteration_only_termination", true }}, "min_residue");

  RequireParamValue<int>("recommendations", [](int x) { return x > 0; }, true,
        "recommendations must be positive");

  // Either load from a model, or train a model.
  if (CLI::HasParam("training"))
  {
    // Train a model.
    // Validate Parameters.
    ReportIgnoredParam({{ "iteration_only_termination", true }}, "min_residue");
    RequireParamValue<int>("rank", [](int x) { return x >= 0; }, true,
        "rank must be non-negative");
    RequireParamValue<double>("min_residue", [](double x) { return x >= 0; },
        true, "min_residue must be non-negative");
    RequireParamValue<int>("max_iterations", [](int x) { return x >= 0; }, true,
        "max_iterations must be non-negative");
    RequireParamValue<int>("neighborhood", [](int x) { return x > 0; }, true,
        "neighborhood must be positive");

    // Read from the input file.
    arma::mat dataset = std::move(CLI::GetParam<arma::mat>("training"));

    RequireParamValue<int>("neighborhood",
        [&dataset](int x) { return x <= max(dataset.row(0)) + 1; }, true,
        "neighborbood must be less than or equal to the number of users");

    // Recommendation matrix.
    arma::Mat<size_t> recommendations;

    // Get parameters.
    const size_t rank = (size_t) CLI::GetParam<int>("rank");

    // Perform decomposition to prepare for recommendations.
    Log::Info << "Performing CF matrix decomposition on dataset..." << endl;

    const string algo = CLI::GetParam<string>("algorithm");

    // Perform the factorization and do whatever the user wanted.
    AssembleFactorizerType(algo, dataset, rank);
  }
  else
  {
    // Load from a model after validating parameters.
    RequireAtLeastOnePassed({ "query", "all_user_recommendations",
        "test" }, true);

    // Load an input model.
<<<<<<< HEAD
    CF<>* c = std::move(CLI::GetParam<CF<>*>("input_model"));
=======
    CFType* c = std::move(CLI::GetParam<CFType*>("input_model"));
>>>>>>> 6a301d79

    PerformAction(c);
  }
}<|MERGE_RESOLUTION|>--- conflicted
+++ resolved
@@ -105,13 +105,8 @@
     " (lower values generally mean better fits).", "r", 1e-5);
 
 // Load/save a model.
-<<<<<<< HEAD
-PARAM_MODEL_IN(CF<>, "input_model", "Trained CF model to load.", "m");
-PARAM_MODEL_OUT(CF<>, "output_model", "Output for trained CF model.", "M");
-=======
-PARAM_MODEL_IN(CFType, "input_model", "Trained CF model to load.", "m");
-PARAM_MODEL_OUT(CFType, "output_model", "Output for trained CF model.", "M");
->>>>>>> 6a301d79
+PARAM_MODEL_IN(CFType<>, "input_model", "Trained CF model to load.", "m");
+PARAM_MODEL_OUT(CFType<>, "output_model", "Output for trained CF model.", "M");
 
 // Query settings.
 PARAM_UMATRIX_IN("query", "List of query users for which recommendations should"
@@ -125,11 +120,7 @@
 
 PARAM_INT_IN("seed", "Set the random seed (0 uses std::time(NULL)).", "s", 0);
 
-<<<<<<< HEAD
-void ComputeRecommendations(CF<>* cf,
-=======
-void ComputeRecommendations(CFType* cf,
->>>>>>> 6a301d79
+void ComputeRecommendations(CFType<>* cf,
                             const size_t numRecs,
                             arma::Mat<size_t>& recommendations)
 {
@@ -155,11 +146,7 @@
   }
 }
 
-<<<<<<< HEAD
-void ComputeRMSE(CF<>* cf)
-=======
-void ComputeRMSE(CFType* cf)
->>>>>>> 6a301d79
+void ComputeRMSE(CFType<>* cf)
 {
   // Now, compute each test point.
   arma::mat testData = std::move(CLI::GetParam<arma::mat>("test"));
@@ -186,11 +173,7 @@
   Log::Info << "RMSE is " << rmse << "." << endl;
 }
 
-<<<<<<< HEAD
-void PerformAction(CF<>* c)
-=======
-void PerformAction(CFType* c)
->>>>>>> 6a301d79
+void PerformAction(CFType<>* c)
 {
   if (CLI::HasParam("query") || CLI::HasParam("all_user_recommendations"))
   {
@@ -208,11 +191,7 @@
   if (CLI::HasParam("test"))
     ComputeRMSE(c);
 
-<<<<<<< HEAD
-  CLI::GetParam<CF<>*>("output_model") = c;
-=======
-  CLI::GetParam<CFType*>("output_model") = c;
->>>>>>> 6a301d79
+  CLI::GetParam<CFType<>*>("output_model") = c;
 }
 
 template<typename DecompositionPolicy>
@@ -223,12 +202,8 @@
                    DecompositionPolicy& decomposition)
 {
   const size_t neighborhood = (size_t) CLI::GetParam<int>("neighborhood");
-<<<<<<< HEAD
-  CF<>* c = new CF<>(dataset, factorizer, neighborhood, rank);
-=======
-  CFType* c = new CFType(dataset, decomposition, neighborhood, rank,
+  CFType<>* c = new CFType<>(dataset, decomposition, neighborhood, rank,
       maxIterations, minResidue, CLI::HasParam("iteration_only_termination"));
->>>>>>> 6a301d79
 
   PerformAction(c);
 }
@@ -347,11 +322,7 @@
         "test" }, true);
 
     // Load an input model.
-<<<<<<< HEAD
-    CF<>* c = std::move(CLI::GetParam<CF<>*>("input_model"));
-=======
-    CFType* c = std::move(CLI::GetParam<CFType*>("input_model"));
->>>>>>> 6a301d79
+    CFType* c = std::move(CLI::GetParam<CFType<>*>("input_model"));
 
     PerformAction(c);
   }
