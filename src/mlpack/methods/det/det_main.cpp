--- conflicted
+++ resolved
@@ -59,19 +59,6 @@
     "trained on the given training points, or a tree given as the parameter " +
     PRINT_PARAM_STRING("input_model") + ".  The density estimates for the test"
     " points may be saved using the " +
-<<<<<<< HEAD
-    PRINT_PARAM_STRING("test_set_estimates") + " output parameter.",
-    // Example.
-    "",
-    SEE_ALSO("Density estimation tree (DET) tutorial",
-        "@doxygen/dettutorial.html"),
-    SEE_ALSO("Density estimation on Wikipedia",
-        "https://en.wikipedia.org/wiki/Density_estimation"),
-    SEE_ALSO("Density estimation trees (pdf)",
-        "http://www.mlpack.org/papers/det.pdf"),
-    SEE_ALSO("mlpack::tree::DTree class documentation",
-        "@doxygen/classmlpack_1_1det_1_1DTree.html"));
-=======
     PRINT_PARAM_STRING("test_set_estimates") + " output parameter.");
 
 // See also...
@@ -83,7 +70,6 @@
         "http://www.mlpack.org/papers/det.pdf");
 BINDING_SEE_ALSO("mlpack::tree::DTree class documentation",
         "@doxygen/classmlpack_1_1det_1_1DTree.html");
->>>>>>> e5d138a3
 
 // Input data files.
 PARAM_MATRIX_IN("training", "The data set on which to build a density "
