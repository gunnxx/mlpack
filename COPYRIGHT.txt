--- conflicted
+++ resolved
@@ -121,12 +121,9 @@
   Copyright 2019, Khizir Siddiqui <khizirsiddiqui@gmail.com>
   Copyright 2019, Tejasvi Tomar <tstomar@outlook.com>
   Copyright 2019, Jai Agarwal <jai.bhageria@gmail.com>
-<<<<<<< HEAD
   Copyright 2019, Ziyang Jiang <zij004@alumni.stanford.edu>
   Copyright 2019, Rohit Kartik <rohit.audrey@gmail.com>
-=======
   Copyright 2019, Aditya Viki <adityaviki01@gmail.com>
->>>>>>> e27de58d
 
 License: BSD-3-clause
   All rights reserved.
