--- conflicted
+++ resolved
@@ -60,11 +60,7 @@
     (#512).
 
 ### mlpack 2.0.0
-<<<<<<< HEAD
-###### 2015-12-23
-=======
 ###### 2015-12-24
->>>>>>> 5b8fdce4
   * Removed overclustering support from k-means because it is not well-tested,
     may be buggy, and is (I think) unused.  If this was support you were using,
     open a bug or get in touch with us; it would not be hard for us to
