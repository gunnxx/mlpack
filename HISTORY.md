### mlpack ?.?.?
###### ????-??-??
  * Added accessor methods for ANN layers (#2321).

  * Addition of `Elliot` activation function (#2268).

  * Add adaptive max pooling and adaptive mean pooling layers (#2195).

<<<<<<< HEAD
  * Add parameter to avoid shuffling of data in preprocess_split (#2293).
=======
  * Add `MatType` parameter to `LSHSearch`, allowing sparse matrices to be used
    for search (#2395).
>>>>>>> 4806e9ae

### mlpack 3.3.1
###### 2020-04-29
  * Minor Julia and Python documentation fixes (#2373).

  * Updated terminal state and fixed bugs for Pendulum environment (#2354, #2369).

  * Added `EliSH` activation function (#2323).

  * Add L1 Loss function (#2203).

  * Pass CMAKE_CXX_FLAGS (compilation options) correctly to Python build
    (#2367).

  * Expose ensmallen Callbacks for sparseautoencoder (#2198).

  * Bugfix for LARS class causing invalid read (#2374).

  * Add serialization support from Julia; use `mlpack.serialize()` and
    `mlpack.deserialize()` to save and load from `IOBuffer`s.

### mlpack 3.3.0
###### 2020-04-07
  * Templated return type of `Forward function` of loss functions (#2339).

  * Added `R2 Score` regression metric (#2323).

  * Added `mean squared logarithmic error` loss function for neural networks
    (#2210).

  * Added `mean bias loss function` for neural networks (#2210).

  * The DecisionStump class has been marked deprecated; use the `DecisionTree`
    class with `NoRecursion=true` or use `ID3DecisionStump` instead (#2099).

  * Added `probabilities_file` parameter to get the probabilities matrix of
    AdaBoost classifier (#2050).

  * Fix STB header search paths (#2104).

  * Add `DISABLE_DOWNLOADS` CMake configuration option (#2104).

  * Add padding layer in TransposedConvolutionLayer (#2082).

  * Fix pkgconfig generation on non-Linux systems (#2101).

  * Use log-space to represent HMM initial state and transition probabilities
    (#2081).

  * Add functions to access parameters of `Convolution` and `AtrousConvolution`
    layers (#1985).

  * Add Compute Error function in lars regression and changing Train function to
    return computed error (#2139).

  * Add Julia bindings (#1949).  Build settings can be controlled with the
    `BUILD_JULIA_BINDINGS=(ON/OFF)` and `JULIA_EXECUTABLE=/path/to/julia` CMake
    parameters.

  * CMake fix for finding STB include directory (#2145).

  * Add bindings for loading and saving images (#2019); `mlpack_image_converter`
    from the command-line, `mlpack.image_converter()` from Python.

  * Add normalization support for CF binding (#2136).

  * Add Mish activation function (#2158).

  * Update `init_rules` in AMF to allow users to merge two initialization
    rules (#2151).

  * Add GELU activation function (#2183).

  * Better error handling of eigendecompositions and Cholesky decompositions
    (#2088, #1840).

  * Add LiSHT activation function (#2182).

  * Add Valid and Same Padding for Transposed Convolution layer (#2163).

  * Add CELU activation function (#2191)

  * Add Log-Hyperbolic-Cosine Loss function (#2207).

  * Change neural network types to avoid unnecessary use of rvalue references
    (#2259).

  * Bump minimum Boost version to 1.58 (#2305).

  * Refactor STB support so `HAS_STB` macro is not needed when compiling against
    mlpack (#2312).

  * Add Hard Shrink Activation Function (#2186).

  * Add Soft Shrink Activation Function (#2174).

  * Add Hinge Embedding Loss Function (#2229).
  * Add Cosine Embedding Loss Function (#2209).

  * Add Margin Ranking Loss Function (#2264).

  * Bugfix for incorrect parameter vector sizes in logistic regression and
    softmax regression (#2359).

### mlpack 3.2.2
###### 2019-11-26
  * Add `valid` and `same` padding option in `Convolution` and `Atrous
    Convolution` layer (#1988).

  * Add Model() to the FFN class to access individual layers (#2043).

  * Update documentation for pip and conda installation packages (#2044).

  * Add bindings for linear SVM (#1935); `mlpack_linear_svm` from the
    command-line, `linear_svm()` from Python.

  * Add support to return the layer name as `std::string` (#1987).

  * Speed and memory improvements for the Transposed Convolution layer (#1493).

  * Fix Windows Python build configuration (#1885).

  * Validate md5 of STB library after download (#2087).

  * Add `__version__` to `__init__.py` (#2092).

  * Correctly handle RNN sequences that are shorter than the value of rho (#2102).

### mlpack 3.2.1
###### 2019-10-01
  * Enforce CMake version check for ensmallen (#2032).

  * Fix CMake check for Armadillo version (#2029).

  * Better handling of when STB is not installed (#2033).

  * Fix Naive Bayes classifier computations in high dimensions (#2022).

### mlpack 3.2.0
###### 2019-09-25
  * Fix some potential infinity errors in Naive Bayes Classifier (#2022).

  * Fix occasionally-failing RADICAL test (#1924).

  * Fix gcc 9 OpenMP compilation issue (#1970).

  * Added support for loading and saving of images (#1903).

  * Add Multiple Pole Balancing Environment (#1901, #1951).

  * Added functionality for scaling of data (#1876); see the command-line
    binding `mlpack_preprocess_scale` or Python binding `preprocess_scale()`.

  * Add new parameter `maximum_depth` to decision tree and random forest
    bindings (#1916).

  * Fix prediction output of softmax regression when test set accuracy is
    calculated (#1922).

  * Pendulum environment now checks for termination. All RL environments now
    have an option to terminate after a set number of time steps (no limit
    by default) (#1941).

  * Add support for probabilistic KDE (kernel density estimation) error bounds
    when using the Gaussian kernel (#1934).

  * Fix negative distances for cover tree computation (#1979).

  * Fix cover tree building when all pairwise distances are 0 (#1986).

  * Improve KDE pruning by reclaiming not used error tolerance (#1954, #1984).

  * Optimizations for sparse matrix accesses in z-score normalization for CF
    (#1989).

  * Add `kmeans_max_iterations` option to GMM training binding `gmm_train_main`.

  * Bump minimum Armadillo version to 8.400.0 due to ensmallen dependency
    requirement (#2015).

### mlpack 3.1.1
###### 2019-05-26
  * Fix random forest bug for numerical-only data (#1887).

  * Significant speedups for random forest (#1887).

  * Random forest now has `minimum_gain_split` and `subspace_dim` parameters
    (#1887).

  * Decision tree parameter `print_training_error` deprecated in favor of
    `print_training_accuracy`.

  * `output` option changed to `predictions` for adaboost and perceptron
    binding. Old options are now deprecated and will be preserved until mlpack
    4.0.0 (#1882).

  * Concatenated ReLU layer (#1843).

  * Accelerate NormalizeLabels function using hashing instead of linear search
    (see `src/mlpack/core/data/normalize_labels_impl.hpp`) (#1780).

  * Add `ConfusionMatrix()` function for checking performance of classifiers
    (#1798).

  * Install ensmallen headers when it is downloaded during build (#1900).

### mlpack 3.1.0
###### 2019-04-25
  * Add DiagonalGaussianDistribution and DiagonalGMM classes to speed up the
    diagonal covariance computation and deprecate DiagonalConstraint (#1666).

  * Add kernel density estimation (KDE) implementation with bindings to other
    languages (#1301).

  * Where relevant, all models with a `Train()` method now return a `double`
    value representing the goodness of fit (i.e. final objective value, error,
    etc.) (#1678).

  * Add implementation for linear support vector machine (see
    `src/mlpack/methods/linear_svm`).

  * Change DBSCAN to use PointSelectionPolicy and add OrderedPointSelection (#1625).

  * Residual block support (#1594).

  * Bidirectional RNN (#1626).

  * Dice loss layer (#1674, #1714) and hard sigmoid layer (#1776).

  * `output` option changed to `predictions` and `output_probabilities` to
    `probabilities` for Naive Bayes binding (`mlpack_nbc`/`nbc()`).  Old options
    are now deprecated and will be preserved until mlpack 4.0.0 (#1616).

  * Add support for Diagonal GMMs to HMM code (#1658, #1666).  This can provide
    large speedup when a diagonal GMM is acceptable as an emission probability
    distribution.

  * Python binding improvements: check parameter type (#1717), avoid copying
    Pandas dataframes (#1711), handle Pandas Series objects (#1700).

### mlpack 3.0.4
###### 2018-11-13
  * Bump minimum CMake version to 3.3.2.

  * CMake fixes for Ninja generator by Marc Espie.

### mlpack 3.0.3
###### 2018-07-27
  * Fix Visual Studio compilation issue (#1443).

  * Allow running local_coordinate_coding binding with no initial_dictionary
    parameter when input_model is not specified (#1457).

  * Make use of OpenMP optional via the CMake 'USE_OPENMP' configuration
    variable (#1474).

  * Accelerate FNN training by 20-30% by avoiding redundant calculations
    (#1467).

  * Fix math::RandomSeed() usage in tests (#1462, #1440).

  * Generate better Python setup.py with documentation (#1460).

### mlpack 3.0.2
###### 2018-06-08
  * Documentation generation fixes for Python bindings (#1421).

  * Fix build error for man pages if command-line bindings are not being built
    (#1424).

  * Add 'shuffle' parameter and Shuffle() method to KFoldCV (#1412).  This will
    shuffle the data when the object is constructed, or when Shuffle() is
    called.

  * Added neural network layers: AtrousConvolution (#1390), Embedding (#1401),
    and LayerNorm (layer normalization) (#1389).

  * Add Pendulum environment for reinforcement learning (#1388) and update
    Mountain Car environment (#1394).

### mlpack 3.0.1
###### 2018-05-10
  * Fix intermittently failing tests (#1387).

  * Add big-batch SGD (BBSGD) optimizer in
    src/mlpack/core/optimizers/bigbatch_sgd/ (#1131).

  * Fix simple compiler warnings (#1380, #1373).

  * Simplify NeighborSearch constructor and Train() overloads (#1378).

  * Add warning for OpenMP setting differences (#1358/#1382).  When mlpack is
    compiled with OpenMP but another application is not (or vice versa), a
    compilation warning will now be issued.

  * Restructured loss functions in src/mlpack/methods/ann/ (#1365).

  * Add environments for reinforcement learning tests (#1368, #1370, #1329).

  * Allow single outputs for multiple timestep inputs for recurrent neural
    networks (#1348).

  * Add He and LeCun normal initializations for neural networks (#1342).
    Neural networks: add He and LeCun normal initializations (#1342), add FReLU
    and SELU activation functions (#1346, #1341), add alpha-dropout (#1349).

### mlpack 3.0.0
###### 2018-03-30
  * Speed and memory improvements for DBSCAN.  --single_mode can now be used for
    situations where previously RAM usage was too high.

  * Bump minimum required version of Armadillo to 6.500.0.

  * Add automatically generated Python bindings.  These have the same interface
    as the command-line programs.

  * Add deep learning infrastructure in src/mlpack/methods/ann/.

  * Add reinforcement learning infrastructure in
    src/mlpack/methods/reinforcement_learning/.

  * Add optimizers: AdaGrad, CMAES, CNE, FrankeWolfe, GradientDescent,
    GridSearch, IQN, Katyusha, LineSearch, ParallelSGD, SARAH, SCD, SGDR,
    SMORMS3, SPALeRA, SVRG.

  * Add hyperparameter tuning infrastructure and cross-validation infrastructure
    in src/mlpack/core/cv/ and src/mlpack/core/hpt/.

  * Fix bug in mean shift.

  * Add random forests (see src/mlpack/methods/random_forest).

  * Numerous other bugfixes and testing improvements.

  * Add randomized Krylov SVD and Block Krylov SVD.

### mlpack 2.2.5
###### 2017-08-25
  * Compilation fix for some systems (#1082).

  * Fix PARAM_INT_OUT() (#1100).

### mlpack 2.2.4
###### 2017-07-18
  * Speed and memory improvements for DBSCAN. --single_mode can now be used for
    situations where previously RAM usage was too high.

  * Fix bug in CF causing incorrect recommendations.

### mlpack 2.2.3
###### 2017-05-24
  * Bug fix for --predictions_file in mlpack_decision_tree program.

### mlpack 2.2.2
###### 2017-05-04
  * Install backwards-compatibility mlpack_allknn and mlpack_allkfn programs;
    note they are deprecated and will be removed in mlpack 3.0.0 (#992).

  * Fix RStarTree bug that surfaced on OS X only (#964).

  * Small fixes for MiniBatchSGD and SGD and tests.

### mlpack 2.2.1
###### 2017-04-13
  * Compilation fix for mlpack_nca and mlpack_test on older Armadillo versions
    (#984).

### mlpack 2.2.0
###### 2017-03-21
  * Bugfix for mlpack_knn program (#816).

  * Add decision tree implementation in methods/decision_tree/.  This is very
    similar to a C4.5 tree learner.

  * Add DBSCAN implementation in methods/dbscan/.

  * Add support for multidimensional discrete distributions (#810, #830).

  * Better output for Log::Debug/Log::Info/Log::Warn/Log::Fatal for Armadillo
    objects (#895, #928).

  * Refactor categorical CSV loading with boost::spirit for faster loading
    (#681).

### mlpack 2.1.1
###### 2016-12-22
  * HMMs now use random initialization; this should fix some convergence issues
    (#828).

  * HMMs now initialize emissions according to the distribution of observations
    (#833).

  * Minor fix for formatted output (#814).

  * Fix DecisionStump to properly work with any input type.

### mlpack 2.1.0
###### 2016-10-31
  * Fixed CoverTree to properly handle single-point datasets.

  * Fixed a bug in CosineTree (and thus QUIC-SVD) that caused split failures for
    some datasets (#717).

  * Added mlpack_preprocess_describe program, which can be used to print
    statistics on a given dataset (#742).

  * Fix prioritized recursion for k-furthest-neighbor search (mlpack_kfn and the
    KFN class), leading to orders-of-magnitude speedups in some cases.

  * Bump minimum required version of Armadillo to 4.200.0.

  * Added simple Gradient Descent optimizer, found in
    src/mlpack/core/optimizers/gradient_descent/ (#792).

  * Added approximate furthest neighbor search algorithms QDAFN and
    DrusillaSelect in src/mlpack/methods/approx_kfn/, with command-line program
    mlpack_approx_kfn.

### mlpack 2.0.3
###### 2016-07-21
  * Added multiprobe LSH (#691).  The parameter 'T' to LSHSearch::Search() can
    now be used to control the number of extra bins that are probed, as can the
    -T (--num_probes) option to mlpack_lsh.

  * Added the Hilbert R tree to src/mlpack/core/tree/rectangle_tree/ (#664).  It
    can be used as the typedef HilbertRTree, and it is now an option in the
    mlpack_knn, mlpack_kfn, mlpack_range_search, and mlpack_krann command-line
    programs.

  * Added the mlpack_preprocess_split and mlpack_preprocess_binarize programs,
    which can be used for preprocessing code (#650, #666).

  * Added OpenMP support to LSHSearch and mlpack_lsh (#700).

### mlpack 2.0.2
###### 2016-06-20
  * Added the function LSHSearch::Projections(), which returns an arma::cube
    with each projection table in a slice (#663).  Instead of Projection(i), you
    should now use Projections().slice(i).

  * A new constructor has been added to LSHSearch that creates objects using
    projection tables provided in an arma::cube (#663).

  * Handle zero-variance dimensions in DET (#515).

  * Add MiniBatchSGD optimizer (src/mlpack/core/optimizers/minibatch_sgd/) and
    allow its use in mlpack_logistic_regression and mlpack_nca programs.

  * Add better backtrace support from Grzegorz Krajewski for Log::Fatal messages
    when compiled with debugging and profiling symbols.  This requires libbfd
    and libdl to be present during compilation.

  * CosineTree test fix from Mikhail Lozhnikov (#358).

  * Fixed HMM initial state estimation (#600).

  * Changed versioning macros __MLPACK_VERSION_MAJOR, __MLPACK_VERSION_MINOR,
    and __MLPACK_VERSION_PATCH to MLPACK_VERSION_MAJOR, MLPACK_VERSION_MINOR,
    and MLPACK_VERSION_PATCH.  The old names will remain in place until
    mlpack 3.0.0.

  * Renamed mlpack_allknn, mlpack_allkfn, and mlpack_allkrann to mlpack_knn,
    mlpack_kfn, and mlpack_krann.  The mlpack_allknn, mlpack_allkfn, and
    mlpack_allkrann programs will remain as copies until mlpack 3.0.0.

  * Add --random_initialization option to mlpack_hmm_train, for use when no
    labels are provided.

  * Add --kill_empty_clusters option to mlpack_kmeans and KillEmptyClusters
    policy for the KMeans class (#595, #596).

### mlpack 2.0.1
###### 2016-02-04
  * Fix CMake to properly detect when MKL is being used with Armadillo.

  * Minor parameter handling fixes to mlpack_logistic_regression (#504, #505).

  * Properly install arma_config.hpp.

  * Memory handling fixes for Hoeffding tree code.

  * Add functions that allow changing training-time parameters to HoeffdingTree
    class.

  * Fix infinite loop in sparse coding test.

  * Documentation spelling fixes (#501).

  * Properly handle covariances for Gaussians with large condition number
    (#496), preventing GMMs from filling with NaNs during training (and also
    HMMs that use GMMs).

  * CMake fixes for finding LAPACK and BLAS as Armadillo dependencies when ATLAS
    is used.

  * CMake fix for projects using mlpack's CMake configuration from elsewhere
    (#512).

### mlpack 2.0.0
###### 2015-12-24
  * Removed overclustering support from k-means because it is not well-tested,
    may be buggy, and is (I think) unused.  If this was support you were using,
    open a bug or get in touch with us; it would not be hard for us to
    reimplement it.

  * Refactored KMeans to allow different types of Lloyd iterations.

  * Added implementations of k-means: Elkan's algorithm, Hamerly's algorithm,
    Pelleg-Moore's algorithm, and the DTNN (dual-tree nearest neighbor)
    algorithm.

  * Significant acceleration of LRSDP via the use of accu(a % b) instead of
    trace(a * b).

  * Added MatrixCompletion class (matrix_completion), which performs nuclear
    norm minimization to fill unknown values of an input matrix.

  * No more dependence on Boost.Random; now we use C++11 STL random support.

  * Add softmax regression, contributed by Siddharth Agrawal and QiaoAn Chen.

  * Changed NeighborSearch, RangeSearch, FastMKS, LSH, and RASearch API; these
    classes now take the query sets in the Search() method, instead of in the
    constructor.

  * Use OpenMP, if available.  For now OpenMP support is only available in the
    DET training code.

  * Add support for predicting new test point values to LARS and the
    command-line 'lars' program.

  * Add serialization support for Perceptron and LogisticRegression.

  * Refactor SoftmaxRegression to predict into an arma::Row<size_t> object, and
    add a softmax_regression program.

  * Refactor LSH to allow loading and saving of models.

  * ToString() is removed entirely (#487).

  * Add --input_model_file and --output_model_file options to appropriate
    machine learning algorithms.

  * Rename all executables to start with an "mlpack" prefix (#229).

  * Add HoeffdingTree and mlpack_hoeffding_tree, an implementation of the
    streaming decision tree methodology from Domingos and Hulten in 2000.

### mlpack 1.0.12
###### 2015-01-07
  * Switch to 3-clause BSD license (from LGPL).

### mlpack 1.0.11
###### 2014-12-11
  * Proper handling of dimension calculation in PCA.

  * Load parameter vectors properly for LinearRegression models.

  * Linker fixes for AugLagrangian specializations under Visual Studio.

  * Add support for observation weights to LinearRegression.

  * MahalanobisDistance<> now takes the root of the distance by default and
    therefore satisfies the triangle inequality (TakeRoot now defaults to true).

  * Better handling of optional Armadillo HDF5 dependency.

  * Fixes for numerous intermittent test failures.

  * math::RandomSeed() now sets the random seed for recent (>=3.930) Armadillo
    versions.

  * Handle Newton method convergence better for
    SparseCoding::OptimizeDictionary() and make maximum iterations a parameter.

  * Known bug: CosineTree construction may fail in some cases on i386 systems
    (#358).

### mlpack 1.0.10
###### 2014-08-29
  * Bugfix for NeighborSearch regression which caused very slow allknn/allkfn.
    Speeds are now restored to approximately 1.0.8 speeds, with significant
    improvement for the cover tree (#347).

  * Detect dependencies correctly when ARMA_USE_WRAPPER is not being defined
    (i.e., libarmadillo.so does not exist).

  * Bugfix for compilation under Visual Studio (#348).

### mlpack 1.0.9
###### 2014-07-28
  * GMM initialization is now safer and provides a working GMM when constructed
    with only the dimensionality and number of Gaussians (#301).

  * Check for division by 0 in Forward-Backward Algorithm in HMMs (#301).

  * Fix MaxVarianceNewCluster (used when re-initializing clusters for k-means)
    (#301).

  * Fixed implementation of Viterbi algorithm in HMM::Predict() (#303).

  * Significant speedups for dual-tree algorithms using the cover tree (#235,
    #314) including a faster implementation of FastMKS.

  * Fix for LRSDP optimizer so that it compiles and can be used (#312).

  * CF (collaborative filtering) now expects users and items to be zero-indexed,
    not one-indexed (#311).

  * CF::GetRecommendations() API change: now requires the number of
    recommendations as the first parameter.  The number of users in the local
    neighborhood should be specified with CF::NumUsersForSimilarity().

  * Removed incorrect PeriodicHRectBound (#58).

  * Refactor LRSDP into LRSDP class and standalone function to be optimized
    (#305).

  * Fix for centering in kernel PCA (#337).

  * Added simulated annealing (SA) optimizer, contributed by Zhihao Lou.

  * HMMs now support initial state probabilities; these can be set in the
    constructor, trained, or set manually with HMM::Initial() (#302).

  * Added Nyström method for kernel matrix approximation by Marcus Edel.

  * Kernel PCA now supports using Nyström method for approximation.

  * Ball trees now work with dual-tree algorithms, via the BallBound<> bound
    structure (#307); fixed by Yash Vadalia.

  * The NMF class is now AMF<>, and supports far more types of factorizations,
    by Sumedh Ghaisas.

  * A QUIC-SVD implementation has returned, written by Siddharth Agrawal and
    based on older code from Mudit Gupta.

  * Added perceptron and decision stump by Udit Saxena (these are weak learners
    for an eventual AdaBoost class).

  * Sparse autoencoder added by Siddharth Agrawal.

### mlpack 1.0.8
###### 2014-01-06
  * Memory leak in NeighborSearch index-mapping code fixed (#298).

  * GMMs can be trained using the existing model as a starting point by
    specifying an additional boolean parameter to GMM::Estimate() (#296).

  * Logistic regression implementation added in methods/logistic_regression (see
    also #293).

  * L-BFGS optimizer now returns its function via Function().

  * Version information is now obtainable via mlpack::util::GetVersion() or the
    __MLPACK_VERSION_MAJOR, __MLPACK_VERSION_MINOR, and  __MLPACK_VERSION_PATCH
    macros (#297).

  * Fix typos in allkfn and allkrann output.

### mlpack 1.0.7
###### 2013-10-04
  * Cover tree support for range search (range_search), rank-approximate nearest
    neighbors (allkrann), minimum spanning tree calculation (emst), and FastMKS
    (fastmks).

  * Dual-tree FastMKS implementation added and tested.

  * Added collaborative filtering package (cf) that can provide recommendations
    when given users and items.

  * Fix for correctness of Kernel PCA (kernel_pca) (#270).

  * Speedups for PCA and Kernel PCA (#198).

  * Fix for correctness of Neighborhood Components Analysis (NCA) (#279).

  * Minor speedups for dual-tree algorithms.

  * Fix for Naive Bayes Classifier (nbc) (#269).

  * Added a ridge regression option to LinearRegression (linear_regression)
    (#286).

  * Gaussian Mixture Models (gmm::GMM<>) now support arbitrary covariance matrix
    constraints (#283).

  * MVU (mvu) removed because it is known to not work (#183).

  * Minor updates and fixes for kernels (in mlpack::kernel).

### mlpack 1.0.6
###### 2013-06-13
  * Minor bugfix so that FastMKS gets built.

### mlpack 1.0.5
###### 2013-05-01
  * Speedups of cover tree traversers (#235).

  * Addition of rank-approximate nearest neighbors (RANN), found in
    src/mlpack/methods/rann/.

  * Addition of fast exact max-kernel search (FastMKS), found in
    src/mlpack/methods/fastmks/.

  * Fix for EM covariance estimation; this should improve GMM training time.

  * More parameters for GMM estimation.

  * Force GMM and GaussianDistribution covariance matrices to be positive
    definite, so that training converges much more often.

  * Add parameter for the tolerance of the Baum-Welch algorithm for HMM
    training.

  * Fix for compilation with clang compiler.

  * Fix for k-furthest-neighbor-search.

### mlpack 1.0.4
###### 2013-02-08
  * Force minimum Armadillo version to 2.4.2.

  * Better output of class types to streams; a class with a ToString() method
    implemented can be sent to a stream with operator<<.

  * Change return type of GMM::Estimate() to double (#257).

  * Style fixes for k-means and RADICAL.

  * Handle size_t support correctly with Armadillo 3.6.2 (#258).

  * Add locality-sensitive hashing (LSH), found in src/mlpack/methods/lsh/.

  * Better tests for SGD (stochastic gradient descent) and NCA (neighborhood
    components analysis).

### mlpack 1.0.3
###### 2012-09-16

  * Remove internal sparse matrix support because Armadillo 3.4.0 now includes
    it.  When using Armadillo versions older than 3.4.0, sparse matrix support
    is not available.

  * NCA (neighborhood components analysis) now support an arbitrary optimizer
    (#245), including stochastic gradient descent (#249).

### mlpack 1.0.2
###### 2012-08-15
  * Added density estimation trees, found in src/mlpack/methods/det/.

  * Added non-negative matrix factorization, found in src/mlpack/methods/nmf/.

  * Added experimental cover tree implementation, found in
    src/mlpack/core/tree/cover_tree/ (#157).

  * Better reporting of boost::program_options errors (#225).

  * Fix for timers on Windows (#212, #211).

  * Fix for allknn and allkfn output (#204).

  * Sparse coding dictionary initialization is now a template parameter (#220).

### mlpack 1.0.1
###### 2012-03-03
  * Added kernel principal components analysis (kernel PCA), found in
    src/mlpack/methods/kernel_pca/ (#74).

  * Fix for Lovasz-Theta AugLagrangian tests (#182).

  * Fixes for allknn output (#185, #186).

  * Added range search executable (#192).

  * Adapted citations in documentation to BibTeX; no citations in -h output
    (#195).

  * Stop use of 'const char*' and prefer 'std::string' (#176).

  * Support seeds for random numbers (#177).

### mlpack 1.0.0
###### 2011-12-17
  * Initial release.  See any resolved tickets numbered less than #196 or
    execute this query:
    http://www.mlpack.org/trac/query?status=closed&milestone=mlpack+1.0.0<|MERGE_RESOLUTION|>--- conflicted
+++ resolved
@@ -6,12 +6,10 @@
 
   * Add adaptive max pooling and adaptive mean pooling layers (#2195).
 
-<<<<<<< HEAD
   * Add parameter to avoid shuffling of data in preprocess_split (#2293).
-=======
+
   * Add `MatType` parameter to `LSHSearch`, allowing sparse matrices to be used
     for search (#2395).
->>>>>>> 4806e9ae
 
 ### mlpack 3.3.1
 ###### 2020-04-29
